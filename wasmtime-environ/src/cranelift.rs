--- conflicted
+++ resolved
@@ -1,10 +1,7 @@
 //! Support for compiling with Cranelift.
 
-<<<<<<< HEAD
+use crate::address_map::{FunctionAddressMap, InstructionAddressMap, ModuleAddressMap};
 use crate::cache::{FuncCacheData, FuncCacheEntry};
-=======
-use crate::address_map::{FunctionAddressMap, InstructionAddressMap, ModuleAddressMap};
->>>>>>> d27d190b
 use crate::compilation::{
     CodeAndJTOffsets, Compilation, CompileError, Relocation, RelocationTarget, Relocations,
 };
@@ -141,7 +138,6 @@
                 context.func.name = get_func_name(func_index);
                 context.func.signature = module.signatures[module.functions[func_index]].clone();
 
-<<<<<<< HEAD
                 let cache_entry = FuncCacheEntry::new(input);
 
                 let data = match cache_entry.get_data() {
@@ -169,8 +165,8 @@
                         let address_transform = if generate_debug_info {
                             let body_len = code_buf.len();
                             let at = get_address_transform(&context, isa);
-                            Some(FunctionAddressTransform {
-                                locations: at,
+                            Some(FunctionAddressMap {
+                                instructions: at,
                                 body_offset: 0,
                                 body_len,
                             })
@@ -189,38 +185,6 @@
 
                         data
                     }
-=======
-                let mut trans = FuncTranslator::new();
-                trans
-                    .translate(
-                        input.data,
-                        input.module_offset,
-                        &mut context.func,
-                        &mut FuncEnvironment::new(isa.frontend_config(), module),
-                    )
-                    .map_err(CompileError::Wasm)?;
-
-                let mut code_buf: Vec<u8> = Vec::new();
-                let mut reloc_sink = RelocSink::new(func_index);
-                let mut trap_sink = binemit::NullTrapSink {};
-                context
-                    .compile_and_emit(isa, &mut code_buf, &mut reloc_sink, &mut trap_sink)
-                    .map_err(CompileError::Codegen)?;
-
-                let jt_offsets = context.func.jt_offsets.clone();
-
-                let address_transform = if generate_debug_info {
-                    let body_len = code_buf.len();
-                    let at = get_address_transform(&context, isa);
-
-                    Some(FunctionAddressMap {
-                        instructions: at,
-                        body_offset: 0,
-                        body_len,
-                    })
-                } else {
-                    None
->>>>>>> d27d190b
                 };
 
                 Ok(data.to_tuple())
